[package]
authors = [
  "The Embedded HAL Team and Contributors <embedded-hal@teams.rust-embedded.org>",
]
categories = ["embedded", "hardware-support", "no-std"]
description = "Bus/Device connection mechanisms for embedded-hal, a Hardware Abstraction Layer (HAL) for embedded systems"
documentation = "https://docs.rs/embedded-hal-bus"
edition = "2021"
rust-version = "1.60"
keywords = ["hal", "IO"]
license = "MIT OR Apache-2.0"
name = "embedded-hal-bus"
readme = "README.md"
repository = "https://github.com/rust-embedded/embedded-hal"
version = "0.2.0"

[features]
<<<<<<< HEAD
# Enable shared bus implementations using `std::sync::Mutex`, and implement `std::error::Error` for `DeviceError`
std = []
# Use `portable-atomic` to enable `atomic-device` on devices without native atomic CAS
#
# `portable-atomic` emulates atomic CAS functionality, allowing `embedded-hal-bus` to use `atomic-device` on hardware
# that does not natively support atomic CAS. If you enable this, you must also add `portable-atomic` to your crate with
# a feature flag such as `unsafe-assume-single-core` or `critical-section` to choose how atomic CAS is implemented.
# See https://docs.rs/portable-atomic/1.7.0/portable_atomic/#optional-features for more info.
portable-atomic = []
# Enable `embedded-hal-async` support.
=======
std = ["alloc"]
>>>>>>> f91fcbc1
async = ["dep:embedded-hal-async"]
# Derive `defmt::Format` from `defmt` 0.3 for enums and structs. See https://github.com/knurling-rs/defmt for more info
defmt-03 = ["dep:defmt-03", "embedded-hal/defmt-03", "embedded-hal-async?/defmt-03"]
# Enables additional utilities requiring a global allocator.
alloc = []

[dependencies]
embedded-hal = { version = "1.0.0", path = "../embedded-hal" }
embedded-hal-async = { version = "1.0.0", path = "../embedded-hal-async", optional = true }
critical-section = { version = "1.0" }
defmt-03 = { package = "defmt", version = "0.3", optional = true }
portable-atomic = {version = "1", default-features = false}

[package.metadata.docs.rs]
features = ["std", "async", "atomic-device"]
rustdoc-args = ["--cfg", "docsrs"]<|MERGE_RESOLUTION|>--- conflicted
+++ resolved
@@ -15,9 +15,8 @@
 version = "0.2.0"
 
 [features]
-<<<<<<< HEAD
 # Enable shared bus implementations using `std::sync::Mutex`, and implement `std::error::Error` for `DeviceError`
-std = []
+std = ["alloc"]
 # Use `portable-atomic` to enable `atomic-device` on devices without native atomic CAS
 #
 # `portable-atomic` emulates atomic CAS functionality, allowing `embedded-hal-bus` to use `atomic-device` on hardware
@@ -26,9 +25,6 @@
 # See https://docs.rs/portable-atomic/1.7.0/portable_atomic/#optional-features for more info.
 portable-atomic = []
 # Enable `embedded-hal-async` support.
-=======
-std = ["alloc"]
->>>>>>> f91fcbc1
 async = ["dep:embedded-hal-async"]
 # Derive `defmt::Format` from `defmt` 0.3 for enums and structs. See https://github.com/knurling-rs/defmt for more info
 defmt-03 = ["dep:defmt-03", "embedded-hal/defmt-03", "embedded-hal-async?/defmt-03"]
