//! `I2c` shared bus implementations.

mod refcell;
pub use refcell::*;
#[cfg(feature = "std")]
mod mutex;
#[cfg(feature = "std")]
pub use mutex::*;
mod critical_section;
pub use self::critical_section::*;
#[cfg(any(feature = "portable-atomic", target_has_atomic = "8"))]
mod atomic;
<<<<<<< HEAD
#[cfg(any(feature = "portable-atomic", target_has_atomic = "8"))]
pub use atomic::*;
=======
pub use atomic::*;

#[cfg(feature = "alloc")]
mod rc;
#[cfg(feature = "alloc")]
pub use rc::*;
>>>>>>> f91fcbc1
<|MERGE_RESOLUTION|>--- conflicted
+++ resolved
@@ -10,14 +10,10 @@
 pub use self::critical_section::*;
 #[cfg(any(feature = "portable-atomic", target_has_atomic = "8"))]
 mod atomic;
-<<<<<<< HEAD
 #[cfg(any(feature = "portable-atomic", target_has_atomic = "8"))]
-pub use atomic::*;
-=======
 pub use atomic::*;
 
 #[cfg(feature = "alloc")]
 mod rc;
 #[cfg(feature = "alloc")]
-pub use rc::*;
->>>>>>> f91fcbc1
+pub use rc::*;